--- conflicted
+++ resolved
@@ -1,11 +1,7 @@
 {
   "name": "jscrambler",
   "description": "JScrambler API client.",
-<<<<<<< HEAD
-  "version": "0.6.1",
-=======
   "version": "0.7.0",
->>>>>>> aaf717be
   "homepage": "https://github.com/jscrambler/node-jscrambler",
   "author": {
     "name": "magalhas",
